[workspace]
<<<<<<< HEAD
members = [ "optd-core", "optd-dsl"]
resolver = "2"
=======
members = ["optd-core", "optd-datafusion", "optd-datafusion-cli"]
resolver = "2"


[workspace.package]
version = "0.1.0"
edition = "2021"
rust-version = "1.81.0"
repository = "https://github.com/cmu-db/optd"



[workspace.dependencies]
anyhow = "1.0"
trait-variant = "0.1.2"
async-recursion = "1.1.1"
tokio = { version = "1.43.0", features = ["full"] }
datafusion = "45.0.0"
# Pin more recent versions for `-Zminimal-versions`.
proc-macro2 = "1.0.60" # For a missing feature (https://github.com/rust-lang/rust/issues/113152).
>>>>>>> ed593ea0
<|MERGE_RESOLUTION|>--- conflicted
+++ resolved
@@ -1,19 +1,12 @@
 [workspace]
-<<<<<<< HEAD
-members = [ "optd-core", "optd-dsl"]
+members = ["optd-core", "optd-dsl", "optd-datafusion", "optd-datafusion-cli"]
 resolver = "2"
-=======
-members = ["optd-core", "optd-datafusion", "optd-datafusion-cli"]
-resolver = "2"
-
 
 [workspace.package]
 version = "0.1.0"
 edition = "2021"
 rust-version = "1.81.0"
 repository = "https://github.com/cmu-db/optd"
-
-
 
 [workspace.dependencies]
 anyhow = "1.0"
@@ -22,5 +15,4 @@
 tokio = { version = "1.43.0", features = ["full"] }
 datafusion = "45.0.0"
 # Pin more recent versions for `-Zminimal-versions`.
-proc-macro2 = "1.0.60" # For a missing feature (https://github.com/rust-lang/rust/issues/113152).
->>>>>>> ed593ea0
+proc-macro2 = "1.0.60" # For a missing feature (https://github.com/rust-lang/rust/issues/113152).