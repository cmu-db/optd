--- conflicted
+++ resolved
@@ -1,7 +1,3 @@
 [workspace]
-<<<<<<< HEAD
-members = [ "infra","optd-tmp"]
-=======
-members = ["optd-core"]
->>>>>>> c41cf411
+members = [ "infra","optd-core"]
 resolver = "2"