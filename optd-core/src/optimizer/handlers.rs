use super::{
    EngineMessageKind, Optimizer, Task, TaskId, client::ClientMessage, tasks::SourceTaskId,
};
use crate::{
    cir::{
        Cost, Goal, GoalId, GoalMemberId, GroupId, LogicalProperties, PartialLogicalPlan,
        PartialPhysicalPlan, PhysicalExpressionId,
    },
    error::Error,
    memo::Memoize,
};
<<<<<<< HEAD

use futures::channel::oneshot;
=======
use JobKind::*;
use LogicalIngest::*;
use OptimizerMessage::*;
use TaskKind::*;
use futures::{SinkExt, channel::mpsc::Sender};
>>>>>>> 07f88734
use optd_dsl::{
    analyzer::hir::Value,
    engine::{Continuation, EngineResponse},
};

impl<M: Memoize> Optimizer<M> {
    /// This method initiates the optimization process for a logical plan by launching
    /// an optimization task. It may need dependencies.
    ///
    /// # Parameters
    /// * `plan` - The logical plan to optimize.
    /// * `response_tx` - Channel to send the resulting physical plan.
    /// * `task_id` - ID of the task that initiated this request.
    ///
    /// # Returns
    /// * `Result<(), Error>` - Success or error during processing.
    pub(super) async fn process_client_request(
        &mut self,
        message: ClientMessage,
    ) -> Result<bool, Error> {
        match message {
            ClientMessage::Init {
                logical_plan,
                physical_plan_tx,
                id_tx,
            } => {
                // Creates an OptimizePlanTask and register as a new query instance.
                let task_id = self
                    .create_optimize_plan_task(logical_plan, physical_plan_tx)
                    .await?;
                let query_instance_id = self.next_query_instance_id();
                self.query_instances.insert(query_instance_id, task_id);
                let _ = id_tx.send(query_instance_id);
                Ok(false)
            }
            ClientMessage::Complete { query_instance_id } => {
                // Remove the OptimizePlanTask from the tasks and clean up subscriptions.
                let task_id = self.query_instances.remove(&query_instance_id).unwrap();
                let task = self.tasks.remove(&task_id).unwrap().into_optimize_plan();
                let optimize_goal_task = self
                    .tasks
                    .get_mut(&task.optimize_goal_in)
                    .unwrap()
                    .as_optimize_goal_mut();

                if let Some(index) = optimize_goal_task
                    .optimize_plan_out
                    .iter()
                    .position(|id| id == &task_id)
                {
                    optimize_goal_task.optimize_plan_out.swap_remove(index);
                }

                // TODO(yuchen): if the goal has no other subscribers, we should remove it.
                Ok(false)
            }
            ClientMessage::Shutdown => {
                // TODO(yuchen): Clean up state.
                Ok(true)
            }
        }
    }

    /// This method handles new logical plan alternatives discovered through
    /// transformation rule application.
    ///
    /// # Parameters
    /// * `plan` - The partial logical plan to process.
    /// * `group_id` - ID of the group associated with this plan.
    /// * `job_id` - ID of the job that generated this plan.
    ///
    /// # Returns
    /// * `Result<(), Error>` - Success or error during processing.
    pub(super) async fn process_new_logical_partial(
        &mut self,
        plan: PartialLogicalPlan,
        group_id: GroupId,
    ) -> Result<(), Error> {
        let new_group_id = self.ingest_logical_plan(&plan).await?;
        // Atomically perform the merge in the memo and process all results.
        if let Some(merge_results) = self.memo.merge_groups(group_id, new_group_id).await? {
            self.handle_merge_result(merge_results).await?;
        }
        Ok(())
    }

    /// This method handles new physical implementations discovered through
    /// implementation rule application.
    ///
    /// # Parameters
    /// * `plan` - The partial physical plan to process.
    /// * `goal_id` - ID of the goal associated with this plan.
    /// * `job_id` - ID of the job that generated this plan.
    ///
    /// # Returns
    /// * `Result<(), Error>` - Success or error during processing.
    pub(super) async fn process_new_physical_partial(
        &mut self,
        plan: PartialPhysicalPlan,
        goal_id: GoalId,
        _task_id: TaskId,
    ) -> Result<(), Error> {
        let goal_id = self.memo.find_repr_goal(goal_id).await?;

        let member = self.ingest_physical_plan(&plan).await?;

        let forward_result = self.memo.add_goal_member(goal_id, member).await?;

        match member {
            GoalMemberId::PhysicalExpressionId(physical_expr_id) => {
                self.ensure_cost_expression_task(physical_expr_id, Cost(f64::MAX), _task_id)
                    .await?;
            }
            GoalMemberId::GoalId(ref_goal_id) => {
                self.ensure_optimize_goal_task(ref_goal_id, SourceTaskId::OptimizeGoal(_task_id))
                    .await?;
            }
        }

        if let Some(forward_result) = forward_result {
            self.handle_forward_result(forward_result).await?;
        }

        Ok(())
    }

    /// This method handles fully optimized physical expressions with cost information.
    ///
    /// When a new optimized expression is found, it's added to the memo. If it becomes
    /// the new best expression for its goal, continuations are notified and and clients
    /// receive the corresponding egested plan.
    ///
    /// # Parameters
    /// * `expression_id` - ID of the physical expression to process.
    /// * `cost` - Cost information for the expression.
    ///
    /// # Returns
    /// * `Result<(), Error>` - Success or error during processing.
    pub(super) async fn process_new_costed_physical(
        &mut self,
        physical_expr_id: PhysicalExpressionId,
        cost: Cost,
    ) -> Result<(), Error> {
        let result = self
            .memo
            .update_physical_expr_cost(physical_expr_id, cost)
            .await?;

        if let Some(result) = result {
            self.handle_forward_result(result).await?;
        }
        Ok(())
    }

    /// Registers a continuation for receiving logical expressions from a group.
    /// The continuation will receive notifications about both existing and new expressions.
    ///
    /// # Parameters
    /// * `group_id` - ID of the group to subscribe to.
    /// * `continuation` - Continuation to call when new expressions are found.
    /// * `job_id` - ID of the job that initiated this request.
    ///
    /// # Returns
    /// * `Result<(), Error>` - Success or error during processing.
    pub(super) async fn process_group_subscription(
        &mut self,
        group_id: GroupId,
        continuation: Continuation<Value, EngineResponse<EngineMessageKind>>,
        task_id: TaskId,
    ) -> Result<(), Error> {
        let fork_task_id = self
            .create_fork_logical_task(group_id, continuation, task_id)
            .await?;

        match self.tasks.get_mut(&task_id).unwrap() {
            Task::ImplementExpression(task) => {
                task.add_fork_in(fork_task_id);
                self.memo
                    .add_implementation_dependency(
                        task.logical_expr_id,
                        task.goal_id,
                        &task.rule,
                        group_id,
                    )
                    .await?;
            }
            Task::TransformExpression(task) => {
                task.add_fork_in(fork_task_id);
                self.memo
                    .add_transformation_dependency(task.logical_expr_id, &task.rule, group_id)
                    .await?;
            }
            Task::ContinueWithLogical(task) => {
                // TODO(yuchen): track dependencies back to the root transform/implement task.
                task.add_fork_in(fork_task_id);
            }
            task => {
                panic!("Task type cannot produce group subscription: {:?}", task);
            }
        }
        Ok(())
    }

    /// Registers a continuation for receiving optimized physical expressions for a goal.
    /// The continuation will be notified about the best existing expression and any better ones found.
    ///
    /// # Parameters
    /// * `goal` - The goal to subscribe to.
    /// * `continuation` - Continuation to call when new optimized expressions are found.
    /// * `job_id` - ID of the job that initiated this request.
    ///
    /// # Returns
    /// * `Result<(), Error>` - Success or error during processing.
    pub(super) async fn process_goal_subscription(
        &mut self,
        goal: &Goal,
        continuation: Continuation<Value, EngineResponse<EngineMessageKind>>,
        task_id: TaskId,
    ) -> Result<(), Error> {
        let goal_id = self.memo.get_goal_id(goal).await?;

        let fork_task_id = self
            .create_fork_costed_task(goal_id, continuation, task_id)
            .await?;

        match self.tasks.get_mut(&task_id).unwrap() {
            Task::CostExpression(task) => {
                task.add_fork_in(fork_task_id);
                self.memo
                    .add_cost_dependency(task.physical_expr_id, goal_id)
                    .await?;
            }
            Task::ContinueWithCosted(task) => {
                // TODO(yuchen): track dependencies back to the root cost expression.
                task.add_fork_in(fork_task_id);
            }
            task => {
                panic!("Task type cannot produce goal subscription: {:?}", task);
            }
        }

        Ok(())
    }

    // TODO(yuchen): resolve dependencies.
    pub(super) async fn process_new_properties(
        &mut self,
        group_id: GroupId,
        properties: LogicalProperties,
    ) -> Result<(), Error> {
        // Update the logical properties in the memo.
        self.memo
            .set_logical_properties(group_id, properties.clone())
            .await?;

        let (_, senders) = self.pending_derives.remove(&group_id).unwrap();

        tokio::spawn(async move {
            for sender in senders {
                let _ = sender.send(properties.clone());
            }
        });
        Ok(())
    }

    /// Retrieves the logical properties for the given group from the memo
    /// and sends them back to the requestor through the provided oneshot channel.
    ///
    /// # Parameters
    /// * `group_id` - ID of the group to retrieve properties for.
    /// * `sender` - Channel to send the properties through.
    ///
    /// # Returns
    /// * `Result<(), Error>` - Success or error during processing.
    pub(super) async fn process_retrieve_properties(
        &mut self,
        group_id: GroupId,
        mut sender: Sender<LogicalProperties>,
    ) -> Result<(), Error> {
<<<<<<< HEAD
        if let Some(props) = self.memo.get_logical_properties(group_id).await? {
            // We don't want to make a job out of this, as it is merely a way to unblock
            // an existing pending job. We send it to the channel without blocking the
=======
        let props = self.memo.get_logical_properties(group_id).await?;

        // We don't want to make a job out of this, as it is merely a way to unblock
        // an existing pending job. We send it to the channel without blocking the
        // main co-routine.
        tokio::spawn(async move {
            sender
                .send(props)
                .await
                .expect("Failed to send properties - channel closed.");
        });

        Ok(())
    }

    /// Helper method to resolve dependencies after a group creation job completes.
    ///
    /// This method is called when a group creation job completes. It updates all
    /// pending messages that were waiting for this job and processes any that
    /// are now ready (have no more pending dependencies).
    ///
    /// # Parameters
    /// * `completed_job_id` - ID of the completed job.
    async fn resolve_dependencies(&mut self, completed_job_id: JobId) {
        // Update dependencies and collect ready messages.
        let ready_indices: Vec<_> = self
            .pending_messages
            .iter_mut()
            .enumerate()
            .filter_map(|(i, pending)| {
                pending.pending_dependencies.remove(&completed_job_id);
                pending.pending_dependencies.is_empty().then_some(i)
            })
            .collect();

        // Process all ready messages (in reverse order to avoid index issues when removing).
        for i in ready_indices.iter().rev() {
            let pending = self.pending_messages.swap_remove(*i);

            // Re-send the message to be processed in a new co-routine to not block the
>>>>>>> 07f88734
            // main co-routine.
            tokio::spawn(async move {
                sender
                    .send(props)
                    .expect("Failed to send properties - channel closed.");
            });
        } else {
            // Schedule a job to retrieve the properties.
            self.schedule_derive_job(group_id, sender);
        }

        Ok(())
    }
}<|MERGE_RESOLUTION|>--- conflicted
+++ resolved
@@ -9,16 +9,12 @@
     error::Error,
     memo::Memoize,
 };
-<<<<<<< HEAD
-
-use futures::channel::oneshot;
-=======
+
 use JobKind::*;
 use LogicalIngest::*;
 use OptimizerMessage::*;
 use TaskKind::*;
 use futures::{SinkExt, channel::mpsc::Sender};
->>>>>>> 07f88734
 use optd_dsl::{
     analyzer::hir::Value,
     engine::{Continuation, EngineResponse},
@@ -298,11 +294,6 @@
         group_id: GroupId,
         mut sender: Sender<LogicalProperties>,
     ) -> Result<(), Error> {
-<<<<<<< HEAD
-        if let Some(props) = self.memo.get_logical_properties(group_id).await? {
-            // We don't want to make a job out of this, as it is merely a way to unblock
-            // an existing pending job. We send it to the channel without blocking the
-=======
         let props = self.memo.get_logical_properties(group_id).await?;
 
         // We don't want to make a job out of this, as it is merely a way to unblock
@@ -343,7 +334,6 @@
             let pending = self.pending_messages.swap_remove(*i);
 
             // Re-send the message to be processed in a new co-routine to not block the
->>>>>>> 07f88734
             // main co-routine.
             tokio::spawn(async move {
                 sender
