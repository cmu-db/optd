--- conflicted
+++ resolved
@@ -13,11 +13,7 @@
 pub type LogicalExpression = LogicalOperator<OperatorData, RelationalGroupId, ScalarGroupId>;
 
 /// A physical expression in the memo table.
-<<<<<<< HEAD
-pub type PhysicalExpression = PhysicalOperator<OperatorData, RelationalGroupId, ScalarGroupId>;
-=======
-pub type PhysicalExpression = PhysicalOperator<OptdValue, GoalId, ScalarGroupId>;
->>>>>>> 8056a4bf
+pub type PhysicalExpression = PhysicalOperator<OperatorData, GoalId, ScalarGroupId>;
 
 /// A scalar expression in the memo table.
 pub type ScalarExpression = ScalarOperator<OperatorData, ScalarGroupId>;
