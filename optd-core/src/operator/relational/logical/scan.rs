--- conflicted
+++ resolved
@@ -1,28 +1,21 @@
-<<<<<<< HEAD
+//! A logical scan.
+
 use std::marker::PhantomData;
 
 use crate::operator::relational::RelationChildren;
-=======
-//! A logical scan.
->>>>>>> 39629650
 
 /// Logical scan operator that reads from a base table.
 ///
 /// Reads from table (`String`) and optionally filters rows using a pushdown predicate
 /// (`Scalar`).
 #[derive(Clone)]
-<<<<<<< HEAD
 pub struct Scan<Relation, Scalar> {
-    pub table_name: String, // TODO(alexis): Mocked for now.
-=======
-pub struct Scan<Scalar> {
     /// TODO(alexis) Mocked for now.
     pub table_name: String,
     /// An optional filter expression for predicate pushdown into scan operators.
     ///
     /// For example, a `Filter(Scan(A), column_a < 42)` can be converted into a predicate pushdown
     /// `Scan(A, column < 42)` to prevent having to materialize many tuples.
->>>>>>> 39629650
     pub predicate: Option<Scalar>,
     _phantom: PhantomData<Relation>,
 }
