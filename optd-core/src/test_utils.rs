use std::sync::Arc;

use crate::{
<<<<<<< HEAD
    cascades::properties::PhysicalProperties, operators::{
=======
    cascades::ir::OperatorData,
    operators::{
>>>>>>> 285fe5fd
        relational::{
            logical::{filter::Filter, join::Join, project::Project, scan::Scan, LogicalOperator},
            physical::{
                filter::filter::PhysicalFilter, join::nested_loop_join::NestedLoopJoin,
                project::PhysicalProject, scan::table_scan::TableScan, PhysicalOperator,
            },
        },
        scalar::{column_ref::ColumnRef, constants::Constant, ScalarOperator},
    }, plans::{
        logical::PartialLogicalPlan, physical::PartialPhysicalPlan, scalar::PartialScalarPlan,
<<<<<<< HEAD
    }, values::OptdValue
=======
    },
>>>>>>> 285fe5fd
};

pub fn int64(value: i64) -> Arc<PartialScalarPlan> {
    Arc::new(PartialScalarPlan::PartialMaterialized {
        operator: ScalarOperator::Constant(Constant::new(OperatorData::Int64(value))),
    })
}

pub fn boolean(value: bool) -> Arc<PartialScalarPlan> {
    Arc::new(PartialScalarPlan::PartialMaterialized {
        operator: ScalarOperator::Constant(Constant::new(OperatorData::Bool(value))),
    })
}

pub fn string(value: &str) -> Arc<PartialScalarPlan> {
    Arc::new(PartialScalarPlan::PartialMaterialized {
        operator: ScalarOperator::Constant(Constant::new(OperatorData::String(value.to_string()))),
    })
}

pub fn column_ref(column_index: i64) -> Arc<PartialScalarPlan> {
    Arc::new(PartialScalarPlan::PartialMaterialized {
        operator: ScalarOperator::ColumnRef(ColumnRef::new(column_index)),
    })
}

pub fn add(left: Arc<PartialScalarPlan>, right: Arc<PartialScalarPlan>) -> Arc<PartialScalarPlan> {
    Arc::new(PartialScalarPlan::PartialMaterialized {
        operator: crate::operators::scalar::binary_op::add(left, right),
    })
}

pub fn minus(
    left: Arc<PartialScalarPlan>,
    right: Arc<PartialScalarPlan>,
) -> Arc<PartialScalarPlan> {
    Arc::new(PartialScalarPlan::PartialMaterialized {
        operator: crate::operators::scalar::binary_op::minus(left, right),
    })
}

pub fn equal(
    left: Arc<PartialScalarPlan>,
    right: Arc<PartialScalarPlan>,
) -> Arc<PartialScalarPlan> {
    Arc::new(PartialScalarPlan::PartialMaterialized {
        operator: crate::operators::scalar::binary_op::equal(left, right),
    })
}

pub fn neg(child: Arc<PartialScalarPlan>) -> Arc<PartialScalarPlan> {
    Arc::new(PartialScalarPlan::PartialMaterialized {
        operator: crate::operators::scalar::unary_op::neg(child),
    })
}

pub fn not(child: Arc<PartialScalarPlan>) -> Arc<PartialScalarPlan> {
    Arc::new(PartialScalarPlan::PartialMaterialized {
        operator: crate::operators::scalar::unary_op::not(child),
    })
}

pub fn and(children: Vec<Arc<PartialScalarPlan>>) -> Arc<PartialScalarPlan> {
    Arc::new(PartialScalarPlan::PartialMaterialized {
        operator: crate::operators::scalar::logic_op::and(children),
    })
}

pub fn or(children: Vec<Arc<PartialScalarPlan>>) -> Arc<PartialScalarPlan> {
    Arc::new(PartialScalarPlan::PartialMaterialized {
        operator: crate::operators::scalar::logic_op::or(children),
    })
}

pub fn scan(table_name: &str, predicate: Arc<PartialScalarPlan>) -> Arc<PartialLogicalPlan> {
    Arc::new(PartialLogicalPlan::PartialMaterialized {
        operator: LogicalOperator::Scan(Scan::new(table_name, predicate)),
    })
}

pub fn filter(
    child: Arc<PartialLogicalPlan>,
    predicate: Arc<PartialScalarPlan>,
) -> Arc<PartialLogicalPlan> {
    Arc::new(PartialLogicalPlan::PartialMaterialized {
        operator: LogicalOperator::Filter(Filter::new(child, predicate)),
    })
}

pub fn join(
    join_type: &str,
    left: Arc<PartialLogicalPlan>,
    right: Arc<PartialLogicalPlan>,
    condition: Arc<PartialScalarPlan>,
) -> Arc<PartialLogicalPlan> {
    Arc::new(PartialLogicalPlan::PartialMaterialized {
        operator: LogicalOperator::Join(Join::new(join_type, left, right, condition)),
    })
}

pub fn project(
    child: Arc<PartialLogicalPlan>,
    fields: Vec<Arc<PartialScalarPlan>>,
) -> Arc<PartialLogicalPlan> {
    Arc::new(PartialLogicalPlan::PartialMaterialized {
        operator: LogicalOperator::Project(Project::new(child, fields)),
    })
}

pub fn table_scan(table_name: &str, predicate: Arc<PartialScalarPlan>) -> Arc<PartialPhysicalPlan> {
    Arc::new(PartialPhysicalPlan::PartialMaterialized {
        operator: PhysicalOperator::TableScan(TableScan::new(table_name, predicate)),
        properties: PhysicalProperties::default(),
    })
}

pub fn physical_filter(
    child: Arc<PartialPhysicalPlan>,
    predicate: Arc<PartialScalarPlan>,
) -> Arc<PartialPhysicalPlan> {
    Arc::new(PartialPhysicalPlan::PartialMaterialized {
        operator: PhysicalOperator::Filter(PhysicalFilter::new(child, predicate)),
        properties: PhysicalProperties::default(),
    })
}

pub fn nested_loop_join(
    join_type: &str,
    outer: Arc<PartialPhysicalPlan>,
    inner: Arc<PartialPhysicalPlan>,
    condition: Arc<PartialScalarPlan>,
) -> Arc<PartialPhysicalPlan> {
    Arc::new(PartialPhysicalPlan::PartialMaterialized {
        operator: PhysicalOperator::NestedLoopJoin(NestedLoopJoin::new(
            join_type, outer, inner, condition,
        )),
        properties: PhysicalProperties::default(),
    })
}

pub fn physical_project(
    child: Arc<PartialPhysicalPlan>,
    fields: Vec<Arc<PartialScalarPlan>>,
) -> Arc<PartialPhysicalPlan> {
    Arc::new(PartialPhysicalPlan::PartialMaterialized {
        operator: PhysicalOperator::Project(PhysicalProject::new(child, fields)),
        properties: PhysicalProperties::default(),
    })
}<|MERGE_RESOLUTION|>--- conflicted
+++ resolved
@@ -1,12 +1,9 @@
 use std::sync::Arc;
 
 use crate::{
-<<<<<<< HEAD
     cascades::properties::PhysicalProperties, operators::{
-=======
     cascades::ir::OperatorData,
     operators::{
->>>>>>> 285fe5fd
         relational::{
             logical::{filter::Filter, join::Join, project::Project, scan::Scan, LogicalOperator},
             physical::{
@@ -17,11 +14,8 @@
         scalar::{column_ref::ColumnRef, constants::Constant, ScalarOperator},
     }, plans::{
         logical::PartialLogicalPlan, physical::PartialPhysicalPlan, scalar::PartialScalarPlan,
-<<<<<<< HEAD
-    }, values::OptdValue
-=======
+    }
     },
->>>>>>> 285fe5fd
 };
 
 pub fn int64(value: i64) -> Arc<PartialScalarPlan> {
