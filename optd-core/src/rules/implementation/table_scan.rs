--- conflicted
+++ resolved
@@ -16,14 +16,6 @@
 
 impl ImplementationRule for TableScanRule {
     fn check_and_apply(&self, expr: LogicalExpression) -> Option<PhysicalExpression> {
-<<<<<<< HEAD
-        if let LogicalOperator::Scan(scan) = expr {
-            return Some(PhysicalOperator::TableScan(TableScan::new(
-                scan.table_name,
-                scan.predicate,
-            )));
-        }
-=======
         let LogicalOperator::Scan(Scan {
             table_name,
             predicate,
@@ -31,8 +23,7 @@
         else {
             return None;
         };
->>>>>>> 39629650
-
+      
         Some(PhysicalOperator::TableScan(TableScan {
             table_name,
             predicate,
