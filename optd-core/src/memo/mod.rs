--- conflicted
+++ resolved
@@ -107,14 +107,9 @@
 }
 
 pub struct ForwardResult {
-<<<<<<< HEAD
-    pub best_costed_for_member: Option<(PhysicalExpressionId, Cost)>,
-    pub goals_forwarded: Vec<GoalId>,
-=======
     pub physical_expr_id: PhysicalExpressionId,
     pub best_cost: Cost,
     pub goals_forwarded: HashSet<GoalId>,
->>>>>>> d485a4bb
 }
 
 /// Core interface for memo-based query optimization.
