--- conflicted
+++ resolved
@@ -9,16 +9,13 @@
 //! of materialization during the optimization process.
 
 use crate::{
-<<<<<<< HEAD
     cascades::{expressions::LogicalExpression, groups::RelationalGroupId},
     operators::relational::logical::{
         filter::Filter, join::Join, project::Project, scan::Scan, LogicalOperator,
     },
     values::OptdValue,
-=======
     cascades::{groups::RelationalGroupId, ir::OperatorData},
     operators::relational::logical::LogicalOperator,
->>>>>>> 285fe5fd
 };
 
 use super::scalar::{PartialScalarPlan, ScalarPlan};
@@ -48,7 +45,6 @@
 
     /// Reference to an optimization group containing equivalent plans
     UnMaterialized(RelationalGroupId),
-<<<<<<< HEAD
 }
 
 impl PartialLogicalPlan {
@@ -116,7 +112,4 @@
 
 /// Type alias for expressions that construct logical plans.
 /// See PartialPlanExpr for the available expression constructs.
-pub type PartialLogicalPlanExpr = PartialPlanExpr<PartialLogicalPlan>;
-=======
-}
->>>>>>> 285fe5fd
+pub type PartialLogicalPlanExpr = PartialPlanExpr<PartialLogicalPlan>;