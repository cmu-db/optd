--- conflicted
+++ resolved
@@ -9,14 +9,11 @@
 //! of materialization during the optimization process.
 
 use crate::{
-<<<<<<< HEAD
     cascades::{goal::GoalId, groups::RelationalGroupId, properties::PhysicalProperties},
     operators::relational::physical::PhysicalOperator,
     values::OptdValue,
-=======
     cascades::{groups::RelationalGroupId, ir::OperatorData},
     operators::relational::physical::PhysicalOperator,
->>>>>>> 285fe5fd
 };
 
 use super::scalar::{PartialScalarPlan, ScalarPlan};
@@ -41,7 +38,6 @@
 pub enum PartialPhysicalPlan {
     /// Single materialized operator with potentially unmaterialized children
     PartialMaterialized {
-<<<<<<< HEAD
         operator: PhysicalOperator<OptdValue, Arc<PartialPhysicalPlan>, Arc<PartialScalarPlan>>,
         properties: PhysicalProperties,
         group_id: RelationalGroupId,
@@ -49,16 +45,4 @@
 
     /// Reference to an optimization group containing equivalent plans
     UnMaterialized(GoalId),
-}
-
-/// Type alias for expressions that construct physical plans.
-/// See PartialPlanExpr for the available expression constructs.
-pub type PartialPhysicalPlanExpr = PartialPlanExpr<PartialPhysicalPlan>;
-=======
-        operator: PhysicalOperator<OperatorData, Arc<PartialPhysicalPlan>, Arc<PartialScalarPlan>>,
-    },
-
-    /// Reference to an optimization group containing equivalent plans
-    UnMaterialized(RelationalGroupId),
-}
->>>>>>> 285fe5fd
+}