--- conflicted
+++ resolved
@@ -126,15 +126,8 @@
                             value_to_partial_scalar,
                         ),
                     },
-<<<<<<< HEAD
-                    properties: PhysicalProperties(value_to_properties_data(
-                        &physical_op.properties,
-                    )),
+                    properties: PhysicalProperties(properties),
                     group_id: LogicalGroupId(physical_op.group_id),
-=======
-                    properties: PhysicalProperties(properties),
-                    group_id: RelationalGroupId(physical_op.group_id),
->>>>>>> 6b31abc1
                 }
             }
         },
