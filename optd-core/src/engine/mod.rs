//! Interface to the Optimizer engine for rule and function evaluation.
//!
//! This module provides the primary interface for invoking optimization rules and functions
//! that are defined in the OPTD language. It handles the execution of rules against input
//! plans and manages the transformation of plans according to those rules.

use crate::{
    driver::{cascades::Driver, memo::Memoize},
    ir::{plans::PartialLogicalPlan, properties::PhysicalProperties},
};
use bridge::{from_optd::partial_logical_to_value, into_optd::value_to_partial_logical};
use eval::Evaluate;
use futures::StreamExt;
use optd_dsl::analyzer::{
    context::Context,
    hir::{CoreData, Expr, Literal, Value},
};
use std::sync::Arc;
use utils::{
    error::Error,
    streams::{PartialLogicalPlanStream, PartialPhysicalPlanStream},
};
use CoreData::*;
use Expr::*;
use Literal::*;

mod bridge;
mod eval;
mod utils;

/// The engine for evaluating HIR expressions and applying rules.

pub struct Engine<M: Memoize> {
    /// The original HIR context containing all defined expressions and rules
    context: Context,

    /// The optimization driver instance
<<<<<<< HEAD
    _driver: Arc<Driver<M>>,
=======
    driver: Arc<Driver<M>>,
}
impl<M: Memoize> Engine<M> {
    pub fn new(context: Context, driver: Arc<Driver<M>>) -> Self {
        Self { context, driver }
    }
    pub async fn match_and_apply_logical_rule(
        &self,
        rule_name: &str,
        plan: PartialLogicalPlan,
    ) -> PartialLogicalPlanStream {
        todo!()
    }

    pub async fn match_and_apply_implementation_rule(
        &self,
        rule_name: &str,
        plan: PartialLogicalPlan,
        required_physical_props: &PhysicalProperties,
    ) -> PartialPhysicalPlanStream {
        todo!()
    }
>>>>>>> 7f9f3aac
}

impl<M: Memoize> Engine<M> {
    /// Creates a new engine with the given context and driver.
    pub fn new(context: Context, driver: Arc<Driver<M>>) -> Self {
        Self {
            context,
            _driver: driver,
        }
    }

    /// Interprets a function with the given name and input.
    ///
    /// This applies a logical rule to an input plan and returns all possible
    /// transformations of the plan according to the rule.
    pub async fn match_and_apply_logical_rule(
        &self,
        rule_name: &str,
        plan: PartialLogicalPlan,
    ) -> PartialLogicalPlanStream {
        // Create a call expression to invoke the rule
        let call = Call(
            CoreVal(Value(Literal(String(rule_name.to_string())))).into(),
            vec![CoreVal(partial_logical_to_value(&plan))],
        );

        // Evaluate the call and transform the results
        call.evaluate(self.context.clone())
            .map(|result| {
                result.and_then(|value| match &value.0 {
                    Fail(boxed_msg) => match &boxed_msg.0 {
                        Literal(String(error_message)) => Err(Error::Fail(error_message.clone())),
                        _ => panic!("Fail expression must evaluate to a string message"),
                    },
                    _ => Ok(value_to_partial_logical(&value)),
                })
            })
            .boxed()
    }

    pub async fn match_and_apply_implementation_rule(
        &self,
        _rule_name: &str,
        _plan: PartialLogicalPlan,
    ) -> PartialPhysicalPlanStream {
        todo!()
    }
}<|MERGE_RESOLUTION|>--- conflicted
+++ resolved
@@ -35,32 +35,7 @@
     context: Context,
 
     /// The optimization driver instance
-<<<<<<< HEAD
     _driver: Arc<Driver<M>>,
-=======
-    driver: Arc<Driver<M>>,
-}
-impl<M: Memoize> Engine<M> {
-    pub fn new(context: Context, driver: Arc<Driver<M>>) -> Self {
-        Self { context, driver }
-    }
-    pub async fn match_and_apply_logical_rule(
-        &self,
-        rule_name: &str,
-        plan: PartialLogicalPlan,
-    ) -> PartialLogicalPlanStream {
-        todo!()
-    }
-
-    pub async fn match_and_apply_implementation_rule(
-        &self,
-        rule_name: &str,
-        plan: PartialLogicalPlan,
-        required_physical_props: &PhysicalProperties,
-    ) -> PartialPhysicalPlanStream {
-        todo!()
-    }
->>>>>>> 7f9f3aac
 }
 
 impl<M: Memoize> Engine<M> {
