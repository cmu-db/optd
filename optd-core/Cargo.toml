--- conflicted
+++ resolved
@@ -15,8 +15,5 @@
 serde = { version = "1.0", features = ["derive"] }
 serde_json = { version = "1", features = ["raw_value"] }
 dotenvy = "0.15"
-<<<<<<< HEAD
 futures = "0.3"
-=======
-ordered-float = { version = "5.0.0", features = ["serde"] }
->>>>>>> 285fe5fd
+ordered-float = { version = "5.0.0", features = ["serde"] }