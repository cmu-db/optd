//! The main implementation of the in-memory memo table.

use super::{
    Infallible, Memo, MemoryMemo, MergeProducts, Representative, helpers::MemoryMemoHelper,
};
use crate::{cir::*, memo::memory::GroupInfo};
use hashbrown::{HashMap, HashSet};
use std::collections::VecDeque;

impl Memo for MemoryMemo {
    async fn debug_dump(&self) -> Result<(), Infallible> {
        println!("\n===== MEMO TABLE DUMP =====");
        println!("---- GROUPS ----");

        // Get all group IDs and sort them for consistent output.
        let mut group_ids: Vec<_> = self.group_info.keys().copied().collect();
        group_ids.sort_by_key(|id| id.0);

        for group_id in group_ids {
            println!("Group {:?}:", group_id);

            // Print logical properties.
            let group_info = self.group_info.get(&group_id).unwrap();
            println!("  Properties: {:?}", group_info.logical_properties);

            // Print expressions in group.
            println!("  Expressions:");
            for expr_id in &group_info.expressions {
                let expr = self.id_to_logical_expr.get(expr_id).unwrap();
                let repr_id = self.find_repr_logical_expr_id(*expr_id).await;
                println!("    {:?} [{:?}]: {:?}", expr_id, repr_id, expr);
            }

            // Print goals in this group (if any).
            if !group_info.goals.is_empty() {
                println!("  Goals:");
                for (props, goal_ids) in &group_info.goals {
                    for goal_id in goal_ids {
                        println!("    Goal {:?} with properties: {:?}", goal_id, props);
                    }
                }
            }
        }

        println!("---- GOALS ----");

        // Get all goal IDs and sort them.
        let mut goal_ids: Vec<_> = self.goal_info.keys().copied().collect();
        goal_ids.sort_by_key(|id| id.0);

        for goal_id in goal_ids {
            println!("Goal {:?}:", goal_id);

            // Print goal definition.
            let goal_info = self.goal_info.get(&goal_id).unwrap();
            println!("  Definition: {:?}", goal_info.goal);

            // Print members.
            println!("  Members:");
            for member in &goal_info.members {
                match member {
                    GoalMemberId::GoalId(sub_goal_id) => {
                        println!("    Sub-goal: {:?}", sub_goal_id);
                    }
                    GoalMemberId::PhysicalExpressionId(phys_id) => {
                        let expr = self.id_to_physical_expr.get(phys_id).unwrap();
                        println!("    Physical expr {:?}: {:?}", phys_id, expr);
                    }
                }
            }
        }

        println!("---- PHYSICAL EXPRESSIONS ----");

        // Get all physical expression IDs and sort them
        let mut phys_expr_ids: Vec<_> = self.id_to_physical_expr.keys().copied().collect();
        phys_expr_ids.sort_by_key(|id| id.0);

        for phys_id in phys_expr_ids {
            let expr = self.id_to_physical_expr.get(&phys_id).unwrap();
            println!("Physical expr {:?}: {:?}", phys_id, expr);
        }

        println!("===== END MEMO TABLE DUMP =====");

        Ok(())
    }

    async fn get_logical_properties(
        &self,
        group_id: GroupId,
    ) -> Result<LogicalProperties, Infallible> {
        let group_id = self.find_repr_group_id(group_id).await?;
        Ok(self
            .group_info
            .get(&group_id)
            .unwrap_or_else(|| panic!("{:?} not found in memo table", group_id))
            .logical_properties
            .clone())
    }

    async fn get_all_logical_exprs(
        &self,
        group_id: GroupId,
    ) -> Result<HashSet<LogicalExpressionId>, Infallible> {
        let group_id = self.find_repr_group_id(group_id).await?;
        Ok(self
            .group_info
            .get(&group_id)
            .unwrap_or_else(|| panic!("{:?} not found in memo table", group_id))
            .expressions
            .clone())
    }

    async fn find_logical_expr_group(
        &self,
        logical_expr_id: LogicalExpressionId,
    ) -> Result<Option<GroupId>, Infallible> {
        let repr_logical_expr_id = self.find_repr_logical_expr_id(logical_expr_id).await?;
        Ok(self
            .logical_id_to_group_index
            .get(&repr_logical_expr_id)
            .copied())
    }

    async fn create_group(
        &mut self,
        logical_expr_id: LogicalExpressionId,
        props: &LogicalProperties,
    ) -> Result<GroupId, Infallible> {
        let logical_expr_id = self.find_repr_logical_expr_id(logical_expr_id).await?;

        if let Some(group_id) = self.logical_id_to_group_index.get(&logical_expr_id) {
            return Ok(*group_id);
        }

        let group_id = self.next_group_id();
        let group_info = GroupInfo {
            expressions: HashSet::from([logical_expr_id]),
            goals: HashMap::new(),
            logical_properties: props.clone(),
        };

        self.group_info.insert(group_id, group_info);
        self.logical_id_to_group_index
            .insert(logical_expr_id, group_id);
        Ok(group_id)
    }

    /// Merges equivalent groups in the memo structure.
    ///
    /// This function implements a critical operation in query optimization: merging equivalent
    /// expression groups within the memo structure. When two groups are found to be equivalent,
    /// this function creates a new representative group and handles all the cascading effects.
    ///
    /// # Algorithm
    ///
    /// Merging groups has complex cascading effects because expressions in the memo reference
    /// groups by their IDs:
    ///
    /// 1. When groups A and B are merged into a new group C, all expressions that reference
    ///    group A or B need to be updated to reference group C instead.
    ///
    /// 2. After this update, expressions that were previously distinct might become identical.
    ///    This happens when the only difference between expressions was that one referenced
    ///    group A and the other referenced group B.
    ///
    /// 3. When expressions become identical, their containing groups also need to be merged,
    ///    creating a cascading effect.
    ///
    /// 4. After all logical groups have been merged, we need to identify and merge all goals
    ///    that have become equivalent. Goals are considered equivalent when they reference the
    ///    same group and share identical logical properties.
    ///
    /// 5. When goals are merged, this triggers a cascading effect on physical expressions:
    /// - Physical expressions that reference merged goals need updating.
    /// - This may cause previously distinct physical expressions to become identical.
    /// - These newly identical expressions must then be merged.
    /// - Each merge may create more identical expressions, continuing the chain reaction
    ///   until the entire structure is consistent.
    ///
    /// To handle this complexity, we use an iterative approach:
    /// PHASE 1: LOGICAL
    /// - We maintain a queue of group pairs that need to be merged.
    /// - For each pair, we create a new representative group.
    /// - We update all expressions that reference the merged groups.
    /// - If this creates new equivalences, we add the affected groups to the merge queue.
    /// - We continue until no more merges are needed.
    ///
    /// PHASE 2: PHYSICAL
    /// - We inspect the result of logical merges, and identify the goals to merge in
    ///   the corresponding group_info of the new representative group.
    /// - For each group, we create a new representative goal.
    /// - We update all expressions that reference the merged goals.
    /// - If this creates new equivalences, we add the affected goals to the merge queue.
    /// - We continue until no more merges are needed.
    ///
    /// This approach ensures that all cascading effects are properly handled and the memo
    /// structure remains consistent after the merge.
    ///
    /// # Parameters
    /// * `group_id_1` - ID of the first group to merge.
    /// * `group_id_2` - ID of the second group to merge.
    ///
    /// # Returns
    /// Detailed results of all merges performed, including cascading merges.
    async fn merge_groups(
        &mut self,
        group_id_1: GroupId,
        group_id_2: GroupId,
    ) -> Result<MergeProducts, Infallible> {
        let mut merge_operations = vec![];
        let mut pending_merges = VecDeque::from(vec![(group_id_1, group_id_2)]);

        while let Some((g1, g2)) = pending_merges.pop_front() {
            // Find current representatives - skip if already merged.
            let group_id_1 = self.find_repr_group_id(g1).await?;
            let group_id_2 = self.find_repr_group_id(g2).await?;
            if group_id_1 == group_id_2 {
                continue;
            }

            // Perform the group merge, creating a new representative.
            let (new_group_id, merge_product) =
                self.merge_group_pair(group_id_1, group_id_2).await?;
            merge_operations.push(merge_product);

            // Process expressions that reference the merged groups,
            // which may trigger additional group merges.
            let new_pending_merges = self
                .process_referencing_logical_exprs(group_id_1, group_id_2, new_group_id)
                .await?;

            pending_merges.extend(new_pending_merges);
        }

        // Consolidate the merge products by replacing the incremental merges
        // with consolidated results that show the full picture.
        let group_merges = self
            .consolidate_merge_group_products(merge_operations)
            .await?;

        // Now handle goal merges: we do not need to pass any extra parameters as
        // the goals to merge are gathered in the `goals` member of each new
        // representative group.
        let goal_merges = self.merge_dependent_goals(&group_merges).await?;

        // Finally, we need to recursively merge the physical expressions that are
        // dependent on the merged goals (and the recursively merged expressions themselves).
        let expr_merges = self.merge_dependent_physical_exprs(&goal_merges).await?;

        Ok(MergeProducts {
            group_merges,
            goal_merges,
            expr_merges,
        })
    }

    async fn get_all_goal_members(
        &self,
        goal_id: GoalId,
    ) -> Result<HashSet<GoalMemberId>, Infallible> {
        let repr_goal_id = self.find_repr_goal_id(goal_id).await?;

        let members = self
            .goal_info
            .get(&repr_goal_id)
            .expect("Goal not found in memo table")
            .members
            .iter()
            .map(|&member_id| self.find_repr_goal_member_id(member_id))
            .collect();

        Ok(members)
    }

    async fn add_goal_member(
        &mut self,
        goal_id: GoalId,
        member_id: GoalMemberId,
    ) -> Result<bool, Infallible> {
        // We call `get_all_goal_members` to ensure we only have the representative IDs
        // in the set. This is important because members may have been merged with another.
        let mut current_members = self.get_all_goal_members(goal_id).await?;

        let repr_member_id = self.find_repr_goal_member_id(member_id);
        let added = current_members.insert(repr_member_id);

        if added {
            let repr_goal_id = self.find_repr_goal_id(goal_id).await?;
            self.goal_info
                .get_mut(&repr_goal_id)
                .expect("Goal not found in memo table")
                .members
                .insert(repr_member_id);
        }

        Ok(added)
    }
}

#[cfg(test)]
pub mod tests {
    use super::*;
<<<<<<< HEAD
    use crate::cir::{Child, OperatorData};
    use crate::memo::fuzz::{FuzzData, Fuzzer};
=======
    use crate::{
        cir::{Child, OperatorData},
        memo::Materialize,
    };
>>>>>>> e6d34dc3

    pub async fn lookup_or_insert(
        memo: &mut impl Memo,
        data: i64,
        children: Vec<GroupId>,
    ) -> GroupId {
        let expr = LogicalExpression {
            tag: data.to_string(),
            data: vec![OperatorData::Int64(data)],
            children: children.iter().map(|g| Child::Singleton(*g)).collect(),
        };

        let eid = memo.get_logical_expr_id(&expr).await.unwrap();
        match memo.find_logical_expr_group(eid).await.unwrap() {
            None => memo
                .create_group(eid, &LogicalProperties(None))
                .await
                .unwrap(),
            Some(g) => g,
        }
    }

    pub async fn insert_into_group(
        memo: &mut impl Memo,
        data: i64,
        children: Vec<GroupId>,
        gid: GroupId,
    ) -> GroupId {
        let g = lookup_or_insert(memo, data, children).await;
        memo.merge_groups(g, gid).await.unwrap();
        g
    }

    pub async fn retrieve(memo: &impl Memo, gid: GroupId) -> Vec<i64> {
        let eids = memo.get_all_logical_exprs(gid).await.unwrap();

        // Collect and sort data in expressions
        let mut data = vec![];
        for eid in eids {
            let expr = memo.materialize_logical_expr(eid).await.unwrap();
            if let OperatorData::Int64(v) = expr.data[0] {
                data.push(v);
            }
        }
        data.sort();
        data
    }

    #[tokio::test]
    async fn test_lookup_same() {
        let mut memo = MemoryMemo::default();

        let g0 = lookup_or_insert(&mut memo, 0, vec![]).await;
        let g1 = lookup_or_insert(&mut memo, 0, vec![]).await;

        assert_eq!(g0, g1);
    }

    #[tokio::test]
    async fn test_lookup_different() {
        let mut memo = MemoryMemo::default();

        let g0 = lookup_or_insert(&mut memo, 0, vec![]).await;
        let g1 = lookup_or_insert(&mut memo, 1, vec![]).await;

        assert_ne!(g0, g1);
    }

    #[tokio::test]
    async fn test_add_to_group() {
        let mut memo = MemoryMemo::default();

        let g0 = lookup_or_insert(&mut memo, 0, vec![]).await;
        insert_into_group(&mut memo, 1, vec![], g0).await;

        assert_eq!(retrieve(&memo, g0).await, vec![0, 1]);
    }

    #[tokio::test]
    async fn test_merge() {
        let mut memo = MemoryMemo::default();

        let g0 = lookup_or_insert(&mut memo, 0, vec![]).await;
        insert_into_group(&mut memo, 1, vec![], g0).await;
        let g2 = lookup_or_insert(&mut memo, 2, vec![]).await;
        insert_into_group(&mut memo, 3, vec![], g2).await;
        let g4 = insert_into_group(&mut memo, 0, vec![], g2).await;

        assert_eq!(retrieve(&memo, g4).await, vec![0, 1, 2, 3]);
    }

    async fn create_goal(
        memo: &mut MemoryMemo,
        group_id: GroupId,
        props: PhysicalProperties,
    ) -> GoalId {
        let goal = Goal(group_id, props);
        memo.get_goal_id(&goal).await.unwrap()
    }

    async fn create_physical_expr(
        memo: &mut MemoryMemo,
        tag: &str,
        children: Vec<GoalMemberId>,
    ) -> PhysicalExpressionId {
        let expr = PhysicalExpression {
            tag: tag.to_string(),
            data: vec![],
            children: children.into_iter().map(Child::Singleton).collect(),
        };
        memo.get_physical_expr_id(&expr).await.unwrap()
    }

    #[tokio::test]
    async fn test_recursive_merge() {
        let mut memo = MemoryMemo::default();

        // g0: 0(), 1()
        // g4: 4(g0), 5()
        // g2: 2(), 3(), 1()
        // g5: 4(g2), 6()

        let g0 = lookup_or_insert(&mut memo, 0, vec![]).await;
        insert_into_group(&mut memo, 1, vec![], g0).await;
        let g4 = lookup_or_insert(&mut memo, 4, vec![g0]).await;
        insert_into_group(&mut memo, 5, vec![], g4).await;

        let g2 = lookup_or_insert(&mut memo, 2, vec![]).await;
        insert_into_group(&mut memo, 3, vec![], g2).await;
        let g5 = lookup_or_insert(&mut memo, 4, vec![g2]).await;
        insert_into_group(&mut memo, 6, vec![], g5).await;

        let g0 = memo.find_repr_group_id(g0).await.unwrap();
        let g2 = memo.find_repr_group_id(g2).await.unwrap();
        let g4 = memo.find_repr_group_id(g4).await.unwrap();
        let g5 = memo.find_repr_group_id(g5).await.unwrap();

        // Try to merge g0 and g2
        let merge_result = memo.merge_groups(g0, g2).await.unwrap();

        // There should be exactly 2 merge records (one for base level, one for recursive)
        assert_eq!(merge_result.group_merges.len(), 2);

        // Find the base level merge (g0 + g2)
        let base_merge = merge_result
            .group_merges
            .iter()
            .find(|m| m.merged_groups.contains(&g0) && m.merged_groups.contains(&g2))
            .expect("Should have a merge record for g0 and g2");

        // Find the recursive merge (g4 + g5)
        let upper_merge = merge_result
            .group_merges
            .iter()
            .find(|m| m.merged_groups.contains(&g4) && m.merged_groups.contains(&g5))
            .expect("Should have a merge record for g4 and g5");

        // Get the new representative IDs
        let g6 = base_merge.new_group_id;
        let g7 = upper_merge.new_group_id;

        // Verify that each record has ONLY the current representatives that were merged
        let base_groups = &base_merge.merged_groups;
        assert!(base_groups.contains(&g0));
        assert!(base_groups.contains(&g2));
        assert_eq!(base_groups.len(), 2); // Only g0 and g2

        let upper_groups = &upper_merge.merged_groups;
        assert!(upper_groups.contains(&g4));
        assert!(upper_groups.contains(&g5));
        assert_eq!(upper_groups.len(), 2); // Only g4 and g5

        // Verify group content through direct queries
        assert_eq!(retrieve(&memo, g6).await, vec![0, 1, 2, 3]);
        assert_eq!(retrieve(&memo, g7).await, vec![4, 5, 6]);

        assert_eq!(retrieve(&memo, g6).await, vec![0, 1, 2, 3]);

        // Get merged upper group.
        let g7 = lookup_or_insert(&mut memo, 4, vec![g6]).await;

        assert_eq!(retrieve(&memo, g7).await, vec![4, 5, 6]);
    }

    #[tokio::test]
    async fn test_simple_merge_consolidation() {
        let mut memo = MemoryMemo::default();

        // Create three groups
        let g0 = lookup_or_insert(&mut memo, 0, vec![]).await;
        let g1 = lookup_or_insert(&mut memo, 1, vec![]).await;
        let g2 = lookup_or_insert(&mut memo, 2, vec![]).await;

        // Merge g0 and g1
        let merge_result1 = memo.merge_groups(g0, g1).await.unwrap();
        assert_eq!(merge_result1.group_merges.len(), 1);

        let g3 = merge_result1.group_merges[0].new_group_id;

        // Verify the merged groups in the first result
        let merged_groups1 = &merge_result1.group_merges[0].merged_groups;
        assert!(merged_groups1.contains(&g0));
        assert!(merged_groups1.contains(&g1));
        assert_eq!(merged_groups1.len(), 2);

        // Merge g3 and g2
        let merge_result2 = memo.merge_groups(g3, g2).await.unwrap();
        assert_eq!(merge_result2.group_merges.len(), 1);

        // Get the new representative
        let g4 = merge_result2.group_merges[0].new_group_id;

        // Verify the merge result only includes the current representatives
        // that were merged (g3 and g2), not groups from previous merges
        let merged_groups2 = &merge_result2.group_merges[0].merged_groups;
        assert!(!merged_groups2.contains(&g0)); // Should not include already merged groups
        assert!(!merged_groups2.contains(&g1)); // Should not include already merged groups
        assert!(merged_groups2.contains(&g2)); // Current representative being merged
        assert!(merged_groups2.contains(&g3)); // Current representative being merged
        assert_eq!(merged_groups2.len(), 2); // Only g2 and g3

        // Verify the final group structure through direct queries
        assert_eq!(retrieve(&memo, g4).await, vec![0, 1, 2]);
    }

    #[tokio::test]
    async fn test_complex_merge_chain_consolidation() {
        let mut memo = MemoryMemo::default();

        // Create a complex chain of merges
        // First create 4 base groups
        let g0 = lookup_or_insert(&mut memo, 10, vec![]).await;
        let g1 = lookup_or_insert(&mut memo, 20, vec![]).await;
        let g2 = lookup_or_insert(&mut memo, 30, vec![]).await;
        let g3 = lookup_or_insert(&mut memo, 40, vec![]).await;

        // Merge g0+g1 -> g4
        let result1 = memo.merge_groups(g0, g1).await.unwrap();
        assert_eq!(result1.group_merges.len(), 1);
        assert_eq!(result1.group_merges[0].merged_groups.len(), 2);
        assert!(result1.group_merges[0].merged_groups.contains(&g0));
        assert!(result1.group_merges[0].merged_groups.contains(&g1));
        let g4 = result1.group_merges[0].new_group_id;

        // Merge g2+g3 -> g5
        let result2 = memo.merge_groups(g2, g3).await.unwrap();
        assert_eq!(result2.group_merges.len(), 1);
        assert_eq!(result2.group_merges[0].merged_groups.len(), 2);
        assert!(result2.group_merges[0].merged_groups.contains(&g2));
        assert!(result2.group_merges[0].merged_groups.contains(&g3));
        let g5 = result2.group_merges[0].new_group_id;

        // Now merge g4+g5
        let final_result = memo.merge_groups(g4, g5).await.unwrap();

        // Should have 1 merge record for only the current representatives
        assert_eq!(final_result.group_merges.len(), 1);

        // Get the final representative
        let g6 = final_result.group_merges[0].new_group_id;

        // Verify the merge result only includes the current representatives
        // that were merged (g4 and g5), not groups from previous merges
        let merged_groups = &final_result.group_merges[0].merged_groups;
        assert!(!merged_groups.contains(&g0)); // Should not include already merged groups
        assert!(!merged_groups.contains(&g1)); // Should not include already merged groups
        assert!(!merged_groups.contains(&g2)); // Should not include already merged groups
        assert!(!merged_groups.contains(&g3)); // Should not include already merged groups
        assert!(merged_groups.contains(&g4)); // Current representative being merged
        assert!(merged_groups.contains(&g5)); // Current representative being merged
        assert_eq!(merged_groups.len(), 2); // Only g4 and g5

        // Verify the final group structure contains all expressions through direct queries
        assert_eq!(retrieve(&memo, g6).await, vec![10, 20, 30, 40]);
    }

    #[tokio::test]
    async fn test_simple_cascade() {
        let mut memo = MemoryMemo::default();

        // Create leaf nodes
        let a = lookup_or_insert(&mut memo, 1, vec![]).await;
        let b = lookup_or_insert(&mut memo, 2, vec![]).await;

        // Create identical expressions that differ only in which leaf they reference
        let c = lookup_or_insert(&mut memo, 10, vec![a]).await;
        let d = lookup_or_insert(&mut memo, 10, vec![b]).await;

        // Create expressions that reference c and d
        let e = lookup_or_insert(&mut memo, 20, vec![c]).await;
        let f = lookup_or_insert(&mut memo, 20, vec![d]).await;

        // Verify initial state
        assert_ne!(c, d, "c and d should be different before merge");
        assert_ne!(e, f, "e and f should be different before merge");

        // Merge a and b
        let merge_result = memo.merge_groups(a, b).await.unwrap();

        // Should have exactly 3 merge records (a+b, c+d, e+f)
        assert_eq!(merge_result.group_merges.len(), 3, "Expected 3 merges");

        // Find the merge records
        let ab_merge = merge_result
            .group_merges
            .iter()
            .find(|m| m.merged_groups.contains(&a) && m.merged_groups.contains(&b))
            .expect("Should have a merge record for a and b");

        let cd_merge = merge_result
            .group_merges
            .iter()
            .find(|m| m.merged_groups.contains(&c) && m.merged_groups.contains(&d))
            .expect("Should have a merge record for c and d");

        let ef_merge = merge_result
            .group_merges
            .iter()
            .find(|m| m.merged_groups.contains(&e) && m.merged_groups.contains(&f))
            .expect("Should have a merge record for e and f");

        // Verify each merge has exactly 2 groups
        assert_eq!(ab_merge.merged_groups.len(), 2);
        assert_eq!(cd_merge.merged_groups.len(), 2);
        assert_eq!(ef_merge.merged_groups.len(), 2);

        // Verify final state
        let final_c = memo.find_repr_group_id(c).await.unwrap();
        let final_d = memo.find_repr_group_id(d).await.unwrap();
        let final_e = memo.find_repr_group_id(e).await.unwrap();
        let final_f = memo.find_repr_group_id(f).await.unwrap();

        assert_eq!(
            final_c, final_d,
            "c and d should have same representative after merge"
        );
        assert_eq!(
            final_e, final_f,
            "e and f should have same representative after merge"
        );
    }

    #[tokio::test]
    async fn test_duplicate_expr_after_merge() {
        let mut memo = MemoryMemo::default();

        // 1. Create first group with expressions 174, 175
        let g1 = lookup_or_insert(&mut memo, 174, vec![]).await;
        insert_into_group(&mut memo, 175, vec![], g1).await;

        // 2. Create second group with expressions 176, 177
        let g2 = lookup_or_insert(&mut memo, 176, vec![]).await;
        insert_into_group(&mut memo, 177, vec![], g2).await;

        // 3. Create third group with expressions 178, 179
        let g3 = lookup_or_insert(&mut memo, 178, vec![]).await;
        insert_into_group(&mut memo, 179, vec![], g3).await;

        // Verify initial state
        assert_eq!(retrieve(&memo, g1).await, vec![174, 175]);
        assert_eq!(retrieve(&memo, g2).await, vec![176, 177]);
        assert_eq!(retrieve(&memo, g3).await, vec![178, 179]);

        // 4. Merge first and second groups (174, 176)
        memo.merge_groups(g1, g2).await.unwrap();

        // Get the representative of the merged group
        let merged_g1_g2 = memo.find_repr_group_id(g1).await.unwrap();

        // Verify merged state
        let merged_exprs = retrieve(&memo, merged_g1_g2).await;
        assert_eq!(merged_exprs, vec![174, 175, 176, 177]);

        // 5. Merge third group with merged group (178, 174)
        memo.merge_groups(g3, merged_g1_g2).await.unwrap();

        // Find the final representative group
        let final_group = memo.find_repr_group_id(g3).await.unwrap();

        // Retrieve expressions in the final group
        let final_exprs = retrieve(&memo, final_group).await;

        // This is where the bug manifests - expression 178 appears twice
        // The assert will fail if the bug is present
        assert_eq!(
            final_exprs,
            vec![174, 175, 176, 177, 178, 179],
            "Merged group should contain exactly one copy of each expression"
        );
    }

    #[tokio::test]
<<<<<<< HEAD
    async fn test_fuzz() {
        let data = FuzzData::new(100, 10, true, 12345);
        data.shuffle(2, true);

        let mut memo = MemoryMemo::default();
        let mut fuzzer = Fuzzer::new(memo);
        fuzzer.add(&data).await;
        fuzzer.check(&data).await;
=======
    async fn test_goal_merge() {
        let mut memo = MemoryMemo::default();

        // Create two groups.
        let g1 = lookup_or_insert(&mut memo, 1, vec![]).await;
        let g2 = lookup_or_insert(&mut memo, 2, vec![]).await;

        // Create goals with the same properties.
        let props = PhysicalProperties(None);
        let goal1 = create_goal(&mut memo, g1, props.clone()).await;
        let goal2 = create_goal(&mut memo, g2, props).await;

        // Add a member to each goal.
        let p1 = create_physical_expr(&mut memo, "a", vec![]).await;
        let p2 = create_physical_expr(&mut memo, "b", vec![]).await;

        memo.add_goal_member(goal1, GoalMemberId::PhysicalExpressionId(p1))
            .await
            .unwrap();
        memo.add_goal_member(goal2, GoalMemberId::PhysicalExpressionId(p2))
            .await
            .unwrap();

        // Merge the groups.
        let merge_result = memo.merge_groups(g1, g2).await.unwrap();

        // Verify goal merges in the result.
        assert!(
            !merge_result.goal_merges.is_empty(),
            "Goal merges should not be empty"
        );

        // Get the new goal and verify members.
        let new_goal_id = merge_result.goal_merges[0].new_goal_id;
        let members = memo.get_all_goal_members(new_goal_id).await.unwrap();

        assert_eq!(members.len(), 2, "Merged goal should have two members");
        assert!(members.contains(&GoalMemberId::PhysicalExpressionId(p1)));
        assert!(members.contains(&GoalMemberId::PhysicalExpressionId(p2)));

        // Verify representatives.
        assert_eq!(memo.find_repr_goal_id(goal1).await.unwrap(), new_goal_id);
        assert_eq!(memo.find_repr_goal_id(goal2).await.unwrap(), new_goal_id);
    }

    #[tokio::test]
    async fn test_physical_expr_merge() {
        let mut memo = MemoryMemo::default();

        // Create two groups and goals.
        let g1 = lookup_or_insert(&mut memo, 1, vec![]).await;
        let g2 = lookup_or_insert(&mut memo, 2, vec![]).await;

        let props = PhysicalProperties(None);
        let goal1 = create_goal(&mut memo, g1, props.clone()).await;
        let goal2 = create_goal(&mut memo, g2, props).await;

        // Create physical expressions referencing these goals.
        let p1 = create_physical_expr(&mut memo, "op", vec![GoalMemberId::GoalId(goal1)]).await;
        let p2 = create_physical_expr(&mut memo, "op", vec![GoalMemberId::GoalId(goal2)]).await;

        // Verify they're different before merge.
        assert_ne!(p1, p2);

        // Merge the groups.
        let merge_result = memo.merge_groups(g1, g2).await.unwrap();

        // Verify physical expression merges in the result.
        assert!(
            !merge_result.expr_merges.is_empty(),
            "Physical expr merges should not be empty"
        );

        // Get the new physical expression id.
        let new_expr_id = merge_result.expr_merges[0].new_physical_expr_id;

        // Verify representatives.
        assert_eq!(
            memo.find_repr_physical_expr_id(p1).await.unwrap(),
            new_expr_id
        );
        assert_eq!(
            memo.find_repr_physical_expr_id(p2).await.unwrap(),
            new_expr_id
        );
    }

    #[tokio::test]
    async fn test_recursive_physical_expr_merge() {
        let mut memo = MemoryMemo::default();

        // Create groups.
        let g1 = lookup_or_insert(&mut memo, 1, vec![]).await;
        let g2 = lookup_or_insert(&mut memo, 2, vec![]).await;

        // Create goals.
        let props = PhysicalProperties(None);
        let goal1 = create_goal(&mut memo, g1, props.clone()).await;
        let goal2 = create_goal(&mut memo, g2, props.clone()).await;

        // Create first level physical expressions.
        let p1 = create_physical_expr(&mut memo, "op1", vec![GoalMemberId::GoalId(goal1)]).await;
        let p2 = create_physical_expr(&mut memo, "op1", vec![GoalMemberId::GoalId(goal2)]).await;

        // Create second level physical expressions.
        let p3 = create_physical_expr(
            &mut memo,
            "op2",
            vec![GoalMemberId::PhysicalExpressionId(p1)],
        )
        .await;
        let p4 = create_physical_expr(
            &mut memo,
            "op2",
            vec![GoalMemberId::PhysicalExpressionId(p2)],
        )
        .await;

        // Merge the groups.
        let merge_result = memo.merge_groups(g1, g2).await.unwrap();

        // There should be multiple levels of physical expr merges.
        assert!(
            merge_result.expr_merges.len() >= 2,
            "Should have at least 2 levels of physical expr merges"
        );

        // Verify representatives for both levels.
        let p1_repr = memo.find_repr_physical_expr_id(p1).await.unwrap();
        let p2_repr = memo.find_repr_physical_expr_id(p2).await.unwrap();
        let p3_repr = memo.find_repr_physical_expr_id(p3).await.unwrap();
        let p4_repr = memo.find_repr_physical_expr_id(p4).await.unwrap();

        assert_eq!(
            p1_repr, p2_repr,
            "First level expressions should share representative"
        );
        assert_eq!(
            p3_repr, p4_repr,
            "Second level expressions should share representative"
        );
    }

    #[tokio::test]
    async fn test_merge_products_completeness() {
        let mut memo = MemoryMemo::default();

        // Create a three-level structure.
        let g1 = super::tests::lookup_or_insert(&mut memo, 1, vec![]).await;
        let g2 = super::tests::lookup_or_insert(&mut memo, 2, vec![]).await;

        let props = PhysicalProperties(None);
        let goal1 = create_goal(&mut memo, g1, props.clone()).await;
        let goal2 = create_goal(&mut memo, g2, props.clone()).await;

        // Level 1
        let p1 = create_physical_expr(&mut memo, "leaf1", vec![GoalMemberId::GoalId(goal1)]).await;
        let p2 = create_physical_expr(&mut memo, "leaf1", vec![GoalMemberId::GoalId(goal2)]).await;

        // Level 2
        let p3 = create_physical_expr(
            &mut memo,
            "mid1",
            vec![GoalMemberId::PhysicalExpressionId(p1)],
        )
        .await;
        let p4 = create_physical_expr(
            &mut memo,
            "mid1",
            vec![GoalMemberId::PhysicalExpressionId(p2)],
        )
        .await;

        // Level 3
        let p5 = create_physical_expr(
            &mut memo,
            "top1",
            vec![GoalMemberId::PhysicalExpressionId(p3)],
        )
        .await;
        let p6 = create_physical_expr(
            &mut memo,
            "top1",
            vec![GoalMemberId::PhysicalExpressionId(p4)],
        )
        .await;

        // Merge the groups.
        let merge_result = memo.merge_groups(g1, g2).await.unwrap();

        // Verify structure of the merge products.
        assert_eq!(
            merge_result.group_merges.len(),
            1,
            "Should have 1 group merge"
        );
        assert_eq!(
            merge_result.goal_merges.len(),
            1,
            "Should have 1 goal merge"
        );
        assert_eq!(
            merge_result.expr_merges.len(),
            3,
            "Should have 3 expression merges for the three levels"
        );

        // Verify all expressions share the same representatives at their respective levels.
        assert_eq!(
            memo.find_repr_physical_expr_id(p1).await.unwrap(),
            memo.find_repr_physical_expr_id(p2).await.unwrap(),
        );
        assert_eq!(
            memo.find_repr_physical_expr_id(p3).await.unwrap(),
            memo.find_repr_physical_expr_id(p4).await.unwrap(),
        );
        assert_eq!(
            memo.find_repr_physical_expr_id(p5).await.unwrap(),
            memo.find_repr_physical_expr_id(p6).await.unwrap(),
        );
>>>>>>> e6d34dc3
    }
}<|MERGE_RESOLUTION|>--- conflicted
+++ resolved
@@ -302,15 +302,9 @@
 #[cfg(test)]
 pub mod tests {
     use super::*;
-<<<<<<< HEAD
     use crate::cir::{Child, OperatorData};
+    use crate::memo::Materialize;
     use crate::memo::fuzz::{FuzzData, Fuzzer};
-=======
-    use crate::{
-        cir::{Child, OperatorData},
-        memo::Materialize,
-    };
->>>>>>> e6d34dc3
 
     pub async fn lookup_or_insert(
         memo: &mut impl Memo,
@@ -703,16 +697,6 @@
     }
 
     #[tokio::test]
-<<<<<<< HEAD
-    async fn test_fuzz() {
-        let data = FuzzData::new(100, 10, true, 12345);
-        data.shuffle(2, true);
-
-        let mut memo = MemoryMemo::default();
-        let mut fuzzer = Fuzzer::new(memo);
-        fuzzer.add(&data).await;
-        fuzzer.check(&data).await;
-=======
     async fn test_goal_merge() {
         let mut memo = MemoryMemo::default();
 
@@ -933,6 +917,16 @@
             memo.find_repr_physical_expr_id(p5).await.unwrap(),
             memo.find_repr_physical_expr_id(p6).await.unwrap(),
         );
->>>>>>> e6d34dc3
+    }
+
+    #[tokio::test]
+    async fn test_fuzz() {
+        let data = FuzzData::new(100, 10, true, 12345);
+        data.shuffle(2, true);
+
+        let memo = MemoryMemo::default();
+        let mut fuzzer = Fuzzer::new(memo);
+        fuzzer.add(&data).await;
+        fuzzer.check(&data).await;
     }
 }