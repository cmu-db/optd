--- conflicted
+++ resolved
@@ -50,36 +50,6 @@
         .await
     }
 
-<<<<<<< HEAD
-/// Evaluates a let binding expression.
-///
-/// Binds the result of evaluating the assignee to the identifier in the context, then evaluates the
-/// 'after' expression in the updated context, passing results to the continuation.
-///
-/// # Parameters
-///
-/// * `binding` - The let binding expression.
-/// * `after` - The expression to evaluate in the updated context.
-/// * `engine` - The evaluation engine.
-/// * `k` - The continuation to receive evaluation results.
-pub(crate) async fn evaluate_let_binding<O>(
-    binding: LetBinding,
-    after: Arc<Expr>,
-    engine: Engine,
-    k: Continuation<Value, EngineResponse<O>>,
-) -> EngineResponse<O>
-where
-    O: Send + 'static,
-{
-    let LetBinding { name, expr, .. } = binding;
-
-    engine
-        .clone()
-        .evaluate(
-            expr,
-            Arc::new(move |value| {
-                Box::pin(capture!([name, after, engine, k], async move {
-=======
     /// Evaluates a let binding expression.
     ///
     /// Binds the result of evaluating the assignee to the identifier in the context, then evaluates the
@@ -87,24 +57,22 @@
     ///
     /// # Parameters
     ///
-    /// * `ident` - The identifier to bind the value to.
-    /// * `assignee` - The expression to evaluate and bind.
+    /// * `binding` - The binding to evaluate and bind to the context.
     /// * `after` - The expression to evaluate in the updated context.
     /// * `k` - The continuation to receive evaluation results.
     pub(crate) async fn evaluate_let_binding(
         self,
-        ident: String,
-        assignee: Arc<Expr>,
+        binding: LetBinding,
         after: Arc<Expr>,
         k: Continuation<Value, EngineResponse<O>>,
     ) -> EngineResponse<O> {
         let engine = self.clone();
+        let LetBinding { name, expr, .. } = binding;
 
         self.evaluate(
-            assignee,
+            expr,
             Arc::new(move |value| {
-                Box::pin(capture!([ident, engine, after, k], async move {
->>>>>>> 07f88734
+                Box::pin(capture!([name, engine, after, k], async move {
                     // Create updated context with the new binding.
                     let mut new_ctx = engine.context.clone();
                     new_ctx.bind(name, value);
@@ -497,23 +465,6 @@
         .await
     }
 
-<<<<<<< HEAD
-/// Gets an item from a collection at the specified index.
-///
-/// # Parameters
-///
-/// * `items` - The collection items.
-/// * `index` - The index to access.
-///
-/// # Returns
-///
-/// The value at the specified index.
-fn get_indexed_item(items: &[Value], index: usize) -> Value {
-    if index < items.len() {
-        items[index].clone()
-    } else {
-        Value::new(CoreData::None)
-=======
     /// Gets an item from a collection at the specified index.
     ///
     /// # Parameters
@@ -528,9 +479,8 @@
         if index < items.len() {
             items[index].clone()
         } else {
-            panic!("index out of bounds: {} >= {}", index, items.len());
-        }
->>>>>>> 07f88734
+            Value::new(CoreData::None)
+        }
     }
 
     /// Evaluates a map lookup.
@@ -1029,8 +979,6 @@
         }
     }
 
-<<<<<<< HEAD
-=======
     #[tokio::test]
     async fn test_return_expression_breaks_control_flow() {
         let harness = TestHarness::new();
@@ -1048,16 +996,18 @@
         let test_return_function = Value::new(CoreData::Function(FunKind::Closure(
             vec!["x".to_string()],
             Arc::new(Expr::new(Let(
-                "result".to_string(),
-                Arc::new(Expr::new(IfThenElse(
-                    Arc::new(Expr::new(Binary(
-                        ref_expr("x"),
-                        BinOp::Lt,
-                        lit_expr(int(10)),
+                LetBinding::new(
+                    "result".to_string(),
+                    Arc::new(Expr::new(IfThenElse(
+                        Arc::new(Expr::new(Binary(
+                            ref_expr("x"),
+                            BinOp::Lt,
+                            lit_expr(int(10)),
+                        ))),
+                        Arc::new(Expr::new(Return(lit_expr(string("too small"))))),
+                        lit_expr(string("big enough")),
                     ))),
-                    Arc::new(Expr::new(Return(lit_expr(string("too small"))))),
-                    lit_expr(string("big enough")),
-                ))),
+                ),
                 // This part should never execute when x < 10
                 Arc::new(Expr::new(Binary(
                     lit_expr(string("result is: ")),
@@ -1103,7 +1053,6 @@
     }
 
     /// Test nested let bindings
->>>>>>> 07f88734
     #[tokio::test]
     async fn test_nested_let_bindings() {
         let harness = TestHarness::new();
